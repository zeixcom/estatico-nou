/* eslint-disable global-require */
const gulp = require('gulp');
const path = require('path');
const fs = require('fs');
const env = require('minimist')(process.argv.slice(2));


/**
 * HTML task
 * Transforms Handlebars to HTML
 *
 * Using `--watch` (or manually setting `env` to `{ watch: true }`) starts file watcher
 * When combined with `--skipBuild`, the task will not run immediately but only after changes
 */
gulp.task('html', () => {
  const task = require('@unic/estatico-handlebars');
  const estaticoWatch = require('@unic/estatico-watch');
  const { readFileSyncCached } = require('@unic/estatico-utils');

  const instance = task({
    src: [
      './src/*.hbs',
      './src/pages/**/*.hbs',
      './src/demo/pages/**/*.hbs',
      '!./src/demo/pages/handlebars/*.hbs',
      './src/modules/**/!(_)*.hbs',
      './src/demo/modules/**/!(_)*.hbs',
      './src/preview/styleguide/*.hbs',
      '!./src/preview/styleguide/colors.hbs',
    ],
    srcBase: './src',
    dest: './dist',
    watch: {
      src: [
        './src/**/*.hbs',
        './src/**/*.data.js',
      ],
      name: 'html',
      dependencyGraph: {
        srcBase: './',
        resolver: {
          hbs: {
            match: /{{(?:>|#extend)[\s-]*["|']?([^"\s(]+).*?}}/g,
            resolve: (match /* , filePath */) => {
              if (!match[1]) {
                return null;
              }

              let resolvedPath = path.resolve('./src', match[1]);

              // Add extension
              resolvedPath = `${resolvedPath}.hbs`;

              return resolvedPath;
            },
          },
          js: {
            match: /(?:require\('(.*?\.data\.js)'\)|getFileContent\('(.*?)'\))/g,
            resolve: (match, filePath) => {
              if (!(match[1] || match[2])) {
                return null;
              }

              return path.resolve(path.dirname(filePath), match[1] || match[2]);
            },
          },
        },
      },
      watcher: estaticoWatch,
    },
    plugins: {
      handlebars: {
        partials: [
          './src/**/*.hbs',
        ],
      },
      // Wrap with module layout
      transformBefore: (file) => {
        if (file.path.match(/(\\|\/)modules(\\|\/)/)) {
          return Buffer.from(readFileSyncCached('./src/preview/layouts/module.hbs'));
        }

        return file.contents;
      },
      // Relativify absolute paths
      transformAfter: (file) => {
        let content = file.contents.toString();
        let relPathPrefix = path.join(path.relative(file.path, './src'));

        relPathPrefix = relPathPrefix
          .replace(new RegExp(`\\${path.sep}g`), '/') // Normalize path separator
          .replace(/\.\.$/, ''); // Remove trailing ..

        content = content.replace(/('|")\/(?!\^)/g, `$1${relPathPrefix}`);

        content = Buffer.from(content);

        return content;
      },
    },
  }, env);

  // Don't immediately run task when skipping build
  if (env.watch && env.skipBuild) {
    return instance;
  }

  return instance();
});

/**
 * HTML validation task
 * Sends HTML pages through the [w3c validator](https://validator.w3.org/).
 *
 * Using `--watch` (or manually setting `env` to `{ watch: true }`) starts file watcher
 * When combined with `--skipBuild`, the task will not run immediately but only after changes
 */
gulp.task('html:validate', () => {
  const task = require('@unic/estatico-w3c-validator');

  const instance = task({
    src: [
      './dist/*.html',
      './dist/modules/**/*.html',
      './dist/pages/**/*.html',
    ],
    srcBase: './dist/',
    watch: {
      src: [
        './dist/*.html',
        './dist/modules/**/*.html',
        './dist/pages/**/*.html',
      ],
      name: 'html:validate',
    },
  }, env);

  // Don't immediately run task when skipping build
  if (env.watch && env.skipTests) {
    return instance;
  }

  return instance();
});

/**
 * CSS task
 * Transforms Sass to CSS, uses PostCSS (autoprefixer and clean-css) to transform the output
 *
 * Using `--dev` (or manually setting `env` to `{ dev: true }`) skips minification
 * Using `--watch` (or manually setting `env` to `{ watch: true }`) starts file watcher
 * When combined with `--skipBuild`, the task will not run immediately but only after changes
 */
gulp.task('css', () => {
  const task = require('@unic/estatico-sass');
  const estaticoWatch = require('@unic/estatico-watch');
  const nodeSassJsonImporter = require('node-sass-json-importer');

  const instance = task({
    src: [
      './src/assets/css/**/*.scss',
      './src/preview/assets/css/**/*.scss',
    ],
    srcBase: './src/',
    dest: './dist',
    watch: {
      src: [
        './src/**/*.scss',
      ],
      name: 'css',
      dependencyGraph: {
        srcBase: './',
        resolver: {
          scss: {
            match: /@import[\s-]*["|']?([^"\s(]+).*?/g,
            resolve: (match, filePath) => {
              if (!match[1]) {
                return null;
              }

              // Find possible path candidates
              const candidates = [
                path.dirname(filePath),
                './src/',
                './src/assets/css/',
              ].map((dir) => {
                const partialPath = match[1].replace(path.basename(match[1]), `_${path.basename(match[1])}`);
                const candidatePath = path.resolve(dir, match[1]);
                const candidatePartialPath = path.resolve(dir, partialPath);
                const candidatePaths = [
                  candidatePath,
                  candidatePartialPath,
                  // .scss extension
                  path.extname(candidatePath) ? candidatePath : `${candidatePath}.scss`,
                  path.extname(candidatePartialPath) ? candidatePartialPath : `${candidatePartialPath}.scss`,
                  // .css extension
                  path.extname(candidatePath) ? candidatePath : `${candidatePath}.css`,
                ];

                // Remove duplicates
                return [...new Set(candidatePaths)];
              }).reduce((arr, curr) => arr.concat(curr), []); // Flatten

              return candidates.find(fs.existsSync) || null;
            },
          },
        },
      },
      watcher: estaticoWatch,
    },
    plugins: {
      sass: {
        includePaths: [
          './src/',
          './src/assets/css/',
        ],
        importer: [
          // Add importer being able to deal with json files like colors, e.g.
          nodeSassJsonImporter,
        ],
      },
      // Use task default (autoprefixer with .browserslistrc config)
      // postcss: [],
    },
  }, env);

  // Don't immediately run task when skipping build
  if (env.watch && env.skipBuild) {
    return instance;
  }

  return instance();
});

/**
 * CSS linting task
 * Uses Stylelint to lint (and optionally auto-fix files)
 *
 * Using `--watch` (or manually setting `env` to `{ watch: true }`) starts file watcher
 * When combined with `--skipBuild`, the task will not run immediately but only after changes
 * Adding `--fix` will auto-fix issues and save the files back to the file system
 */
gulp.task('css:lint', () => {
  const task = require('@unic/estatico-stylelint');

  const instance = task({
    src: [
      './src/**/*.scss',
      '!./src/assets/css/templates/*.scss',
    ],
    srcBase: './src/',
    dest: './dist',
    plugins: {
      stylelint: {
        fix: env.fix,
      },
    },
    watch: {
      src: [
        './src/**/*.scss',
        '!./src/assets/css/templates/*.scss',
      ],
      name: 'css:lint',
    },
  }, env);

  // Don't immediately run task when skipping build
  if (env.watch && env.skipTests) {
    return instance;
  }

  return instance();
});

/**
 * CSS font inlining task
 * Uses `gulp-simplefont64` to inline font files into base64-encoded data URIs
 *
 * Using `--watch` (or manually setting `env` to `{ watch: true }`) starts file watcher
 * When combined with `--skipBuild`, the task will not run immediately but only after changes
 */
gulp.task('css:fonts', () => {
  const task = require('@unic/estatico-font-datauri');

  const instance = task({
    src: [
      './src/assets/fonts/**/*',
    ],
    dest: './src/assets/.tmp',
    plugins: {
      concat: 'fonts.scss',
    },
    watch: {
      src: [
        './src/assets/fonts/**/*',
      ],
      name: 'css:fonts',
    },
  }, env);

  // Don't immediately run task when skipping build
  if (env.watch && env.skipBuild) {
    return instance;
  }

  return instance();
});

/**
 * JavaScript bundling task
 * Uses Webpack with Babel to transpile and bundle JavaScript.
 *
 * Using `--watch` (or manually setting `env` to `{ watch: true }`) starts file watcher
 */
gulp.task('js', (cb) => {
  const task = require('@unic/estatico-webpack');
  const webpackConfig = require('./webpack.config.js');

  const instance = task(defaults => ({
    webpack: webpackConfig,
    logger: defaults.logger,
  }), env);

  return instance(cb);
});

/**
 * JavaScript linting task
 * Uses ESLint to lint (and optionally auto-fix files)
 *
 * Using `--watch` (or manually setting `env` to `{ watch: true }`) starts file watcher
 * When combined with `--skipBuild`, the task will not run immediately but only after changes
 * Adding `--fix` will auto-fix issues and save the files back to the file system
 */
gulp.task('js:lint', () => {
  const task = require('@unic/estatico-eslint');

  const instance = task({
    src: [
      './src/**/*.js',
    ],
    srcBase: './src',
    dest: './src',
    watch: {
      src: [
        './src/**/*.js',
      ],
      name: 'js:lint',
    },
  }, env);

  // Don't immediately run task when skipping build
  if (env.watch && env.skipTests) {
    return instance;
  }

  return instance();
});

/**
 * JavaScript testing task
 * Uses Jest with Puppeteer to check for JS errors and run tests
 * Expects an npm script called "jest" which is running jest
 *
 * An alternative would be to use jest.runCLI instead. However, this currently fails
 * due to the teardown script terminating the process in order to close the static webserver.
 *
 * Instead of running this task it is possible to just execute `npm run jest`
 */
gulp.task('js:test', (done) => {
  const { spawn } = require('child_process');
  let failed = false;

  const tests = spawn('npm', ['run', 'jest'], {
    // Add proper output coloring unless in CI env (where this would have weird side-effects)
    stdio: env.ci ? 'pipe' : ['inherit', 'inherit', 'pipe'],
  });

  tests.stderr.on('data', (data) => {
    if (`${data}`.match(/Test Suites: (.*?) failed/m)) {
      failed = true;
    }

    process.stderr.write(data);
  });

  tests.on('close', () => {
    if (failed && !env.dev) {
      process.exit(1);
    }

    done();
  });
});

/**
 * JavaScript data mocks
 * Creates static JSON data mocks
 *
 * Using `--watch` (or manually setting `env` to `{ watch: true }`) starts file watcher
 * When combined with `--skipBuild`, the task will not run immediately but only after changes
 */
gulp.task('js:mocks', () => {
  const task = require('@unic/estatico-json-mocks');

  const instance = task({
    src: [
      './src/**/*.mock.js',
    ],
    srcBase: './src',
    dest: './dist/mocks',
    watch: {
      src: [
        './src/**/*.mock.js',
      ],
      name: 'js:mocks',
    },
  }, env);

  // Don't immediately run task when skipping build
  if (env.watch && env.skipBuild) {
    return instance;
  }

  return instance();
});

/**
 * SVG spriting task
 * Uses svgstore to create a sprite from multiple SVGs
 *
 * Using `--watch` (or manually setting `env` to `{ watch: true }`) starts file watcher
 * When combined with `--skipBuild`, the task will not run immediately but only after changes
 */
gulp.task('media:svgsprite', () => {
  const task = require('@unic/estatico-svgsprite');

  const instance = task({
    src: {
      base: './src/assets/media/svg/**/*.svg',
      demo: './src/demo/modules/svgsprite/svg/*.svg',
    },
    srcBase: './src',
    dest: './dist/assets/media/svgsprite',
    watch: {
      src: [
        './src/assets/media/svg/**/*.svg',
        './src/demo/modules/svgsprite/svg/*.svg',
      ],
      name: 'media:svgsprite',
    },
  }, env);

  // Don't immediately run task when skipping build
  if (env.watch && env.skipBuild) {
    return instance;
  }

  return instance();
});

/**
 * Generate image versions
 * Uses GraphicsMagick to create resized and optionally cropped image variants
 *
 * Using `--watch` (or manually setting `env` to `{ watch: true }`) starts file watcher
 * When combined with `--skipBuild`, the task will not run immediately but only after changes
 */
gulp.task('media:imageversions', () => {
  const task = require('@unic/estatico-imageversions');

  const instance = task({
    src: [
      './src/**/imageversions.config.js',
    ],
    srcBase: './src',
    dest: './dist/',
  }, env);

  // Don't immediately run task when skipping build
  if (env.watch && env.skipBuild) {
    return instance;
  }

  return instance();
});

/**
 * Serve task
 * Uses Browsersync to serve the build directory, reloads on changes
 */
gulp.task('serve', () => {
  const task = require('@unic/estatico-browsersync');

  const instance = task({
    plugins: {
      browsersync: {
        server: './dist',
        watch: './dist/**/*.{html,css,js}',
      },
    },
  }, env);

  return instance();
});

/**
 * Scaffolding task
 * Uses `node-plop` to interactively scaffold files.
 */
gulp.task('scaffold', () => {
  const task = require('@unic/estatico-scaffold');

  const instance = task({
    types: [
      {
        name: 'Module',
        src: './src/modules/.scaffold/*',
        dest: './src/modules/',
        transformInput : (answers) => {
          const changeCase = require('change-case'),
            name = answers.newName || answers.name;

          return Object.assign({}, answers, {
            [answers.newName ? 'newFileName' : 'fileName']: changeCase.snake(path.basename(name)),
            [answers.newName ? 'newClassName' : 'className']: changeCase.pascal(path.basename(name)),
            [answers.newName ? 'newModuleName' : 'moduleName']: changeCase.camel(path.basename(name)),
          });
        },
        modifications: (answers) => {
          const moduleName = answers.newModuleName || answers.moduleName;
          const className = answers.newClassName || answers.className;
          const fileName = answers.newFileName || answers.fileName;

          const isRemove = (answers.action === 'Remove');
          const hasJs = answers.files ? answers.files.find(file => file.match(/{{fileName}}\.js/)) : true;
          const hasCss = answers.files ? answers.files.find(file => file.match(/{{fileName}}\.scss/)) : true;

          switch (answers.action) {
            case 'Add':
            case 'Copy':
              return [].concat(hasJs ? [
                {
                  type: 'modify',
                  path: './src/assets/js/helpers/app.js',
                  pattern: /(\s+)(\/\* autoinsertmodule \*\/)/m,
                  template: `$1this.modules.${moduleName} = ${className};$1$2`,
                  abortOnFail: true,
                },
                {
                  type: 'modify',
                  path: './src/assets/js/helpers/app.js',
                  pattern: /(\s+)(\/\* autoinsertmodulereference \*\/)/m,
                  template: `$1import ${className} from '../../../modules/${fileName}/${fileName}';$1$2`,
                  abortOnFail: true,
                },
              ] : []).concat(hasCss ? [
                {
                  type: 'modify',
                  path: './src/assets/css/main.scss',
                  pattern: /(\s+)(\/\/\*autoinsertmodule\*)/m,
                  template: `$1@import "../../modules/${fileName}/${fileName}";$1$2`,
                  abortOnFail: true,
                },
              ] : []);
            case 'Rename':
            case 'Remove':
              return [].concat(hasJs ? [
                {
                  type: 'modify',
                  path: './src/assets/js/helpers/app.js',
                  pattern: new RegExp(`(\\s+)?this.modules.${answers.moduleName} = ${answers.className};`, 'm'),
                  template: isRemove ? '' : `$1this.modules.${moduleName} = ${className};`,
                  abortOnFail: true,
                },
                {
                  type: 'modify',
                  path: './src/assets/js/helpers/app.js',
                  pattern: new RegExp(`(\\s+)?import ${answers.className} from '../../../modules/${answers.fileName}/${answers.fileName}';`, 'm'),
                  template: isRemove ? '' : `$1import ${className} from '../../../modules/${fileName}/${fileName}';`,
                  abortOnFail: true,
                },
              ] : []).concat(hasCss ? [
                {
                  type: 'modify',
                  path: './src/assets/css/main.scss',
                  pattern: new RegExp(`(\\s+)?@import "../../modules/${answers.fileName}/${answers.fileName}";`, 'm'),
                  template: isRemove ? '' : `$1@import "../../modules/${fileName}/${fileName}";`,
                  abortOnFail: true,
                },
              ] : []);
            default:
              return [];
          }
        },
      },
      {
        name: 'Page',
        src: './src/pages/.scaffold/*',
        dest: './src/pages/',
        transformInput: (answers) => {
          const changeCase = require('change-case'),
            name = answers.newName || answers.name;

          return Object.assign({}, answers, {
            [answers.newName ? 'newFileName' : 'fileName']: changeCase.snake(path.basename(name)),
          });
        },
      },
    ],
  }, env);

  return instance();
});

/**
 * Copy files
 * Copies files, optionally renames them.
 *
 * Using `--watch` (or manually setting `env` to `{ watch: true }`) starts file watcher
 * When combined with `--skipBuild`, the task will not run immediately but only after changes
 */
gulp.task('copy', () => {
  const task = require('@unic/estatico-copy');

  const instance = task({
    src: [
      './src/**/*.{png,gif,jpg,woff,ttf}',
    ],
    srcBase: './src',
    dest: './dist',
    watch: {
      src: [
        './src/**/*.{png,gif,jpg,woff,ttf}',
      ],
      name: 'copy',
    },
  }, env);

  // Don't immediately run task when skipping build
  if (env.watch && env.skipBuild) {
    return instance;
  }

  return instance();
});

/**
 * Create dev and prod build directories
 * Copies specific files into `dist/ci/dev` and `dist/ci/prod`, respectively
 */
gulp.task('copy:ci', () => {
  const task = require('@unic/estatico-copy');
  const merge = require('merge-stream');

  const dev = task({
    src: [
      './dist/**/*',
      '!./dist/ci/**/*',
      '!./dist/**/*.min.*',
      '!./dist/**/*.html',
      './dist/**/*.dev.html',
    ],
    srcBase: './dist',
    dest: './dist/ci/dev',
    plugins: {
      changed: null,
      rename: (filePath) => {
        // The `html` task creates dev versions with a `.dev.html` extension
        // They need to be renamed to `.html`
        if (filePath.match(/\.dev\.html/)) {
          return filePath.replace(/\.dev\.html/, '.html');
        }

        return filePath;
      },
    },
  }, env);

  const prod = task({
    src: [
      './dist/**/*',
      '!./dist/ci/**/*',
      '!./dist/**/*.dev.html',
      '!./dist/**/dev.*',
    ],
    srcBase: './dist',
    dest: './dist/ci/prod',
    plugins: {
      changed: null,
    },
  }, env);

  return merge(dev(), prod());
});

/**
 * Clean build directory
 */
gulp.task('clean', () => {
  const del = require('del');

  return del(['./dist', './src/assets/.tmp']);
});

/**
 * Test & lint / validate
 */
gulp.task('lint', gulp.parallel('css:lint', 'js:lint'));
gulp.task('test', gulp.parallel('html:validate', 'js:test'));

/**
 * Create complete build
 * Prompts whether tests and linting should run when in --watch mode
 *
 * --noInteractive / --skipTests will bypass the prompt
 * --ci will create complete builds in `dist/ci/dev` and `dist/ci/prod` directories
 */
gulp.task('build', (done) => {
  let task = gulp.parallel(
    'html',
    'js',
    'js:mocks',
    'media:svgsprite',
    'media:imageversions',
    'copy',
    // When starting watcher without building, "css:fonts" will never finish
    // In order for "css" to still run properly, we switch from serial to parallel execution
    (env.watch && env.skipBuild) ? gulp.parallel('css:fonts', 'css') : gulp.series('css:fonts', 'css'),
  );
  let readEnv = new Promise(resolve => resolve());

  // Clean first
  if (!env.skipBuild) {
    task = gulp.series('clean', task);
  }

  // Create CI build structure
  if (env.ci) {
    task = gulp.series(task, 'copy:ci');
  }

  if (env.watch && (!env.skipBuild && !env.noInteractive && !env.skipTests && !env.ci)) {
    const inquirer = require('inquirer');

    readEnv = inquirer.prompt([{
      type: 'confirm',
      name: 'skipTests',
      message: 'Do you want to skip tests and linting?',
      default: false,
    }]).then((answers) => {
      // Persist answer to env
      env.skipTests = answers.skipTests;

      return env;
    });
  }

  readEnv.then(() => {
    if (!env.skipTests) {
<<<<<<< HEAD
      task = gulp.series(task, 'test');
=======
      task = gulp.series(task, gulp.parallel('lint', 'test'));
>>>>>>> 925e7ec6
    }

    task(done);
  });
});

/**
 * Default development task
 * Prompts whether build should be created initially when in --watch mode
 *
 * --noInteractive / --skipBuild will bypass the prompt
 */
gulp.task('default', (done) => {
  let readEnv = new Promise(resolve => resolve());

  if (env.watch && (!env.noInteractive && !env.skipBuild)) {
    const inquirer = require('inquirer');

    readEnv = inquirer.prompt([{
      type: 'confirm',
      name: 'skipBuild',
      message: 'Do you want to skip the build before starting the server?',
      default: false,
    }]).then((answers) => {
      // Persist answer to env
      env.skipBuild = answers.skipBuild;

      return env;
    });
  }

  readEnv.then(() => {
    // When starting watcher without building, "build" will never finish
    // In order for "serve" to still run properly, we switch from serial to parallel execution
    if (env.skipBuild) {
      return gulp.parallel('build', 'serve')(done);
    }

    return gulp.series('build', 'serve')(done);
  });
});<|MERGE_RESOLUTION|>--- conflicted
+++ resolved
@@ -758,11 +758,7 @@
 
   readEnv.then(() => {
     if (!env.skipTests) {
-<<<<<<< HEAD
-      task = gulp.series(task, 'test');
-=======
       task = gulp.series(task, gulp.parallel('lint', 'test'));
->>>>>>> 925e7ec6
     }
 
     task(done);
