describe('Slideshow Tests', () => {
  let page;

<<<<<<< HEAD
const moduleName = 'slideshow';
const $node = $(`.m-${moduleName}`).eq(0);
let instance;
=======
  beforeAll(async () => {
    // eslint-disable-next-line no-underscore-dangle
    const url = `http://localhost:${global.__STATIC_PORT__}/demo/modules/slideshow/slideshow.html`;
>>>>>>> c25c2f43

    // eslint-disable-next-line no-underscore-dangle
    page = await global.__BROWSER__.newPage();

    page.on('pageerror', console.log);

    await page.goto(url, {
      waitUntil: ['networkidle2'],
    });
  });

  afterEach(async () => {
    await page.reload();
  });

  afterAll(async () => {
    await page.close();
  });

  it('should load without error', async () => {
    const text = await page.evaluate(() => document.body.textContent);

    expect(text).toContain('Slideshow');
  });

  it('should return initial image source', async () => {
    const src = await page.evaluate(async () => {
      const img = document.querySelector('[data-slideshow="slide"] img');

      return img.src;
    });

    expect(src).toBe('http://www.fillmurray.com/600/201');
  });

  it('should change the active slide on "next" button click', async () => {
    const currentItem = await page.evaluate(async () => {
      const button = document.querySelector('[data-slideshow="next"]');
      const uuid = document.querySelector('[data-init="slideshow"]').dataset.slideshowInstance;

      await button.click();

      return window.estatico.modules.slideshow.instances[uuid].currentItem;
    });

    expect(currentItem).toBe(1);
  });
});<|MERGE_RESOLUTION|>--- conflicted
+++ resolved
@@ -1,15 +1,9 @@
 describe('Slideshow Tests', () => {
   let page;
 
-<<<<<<< HEAD
-const moduleName = 'slideshow';
-const $node = $(`.m-${moduleName}`).eq(0);
-let instance;
-=======
   beforeAll(async () => {
     // eslint-disable-next-line no-underscore-dangle
     const url = `http://localhost:${global.__STATIC_PORT__}/demo/modules/slideshow/slideshow.html`;
->>>>>>> c25c2f43
 
     // eslint-disable-next-line no-underscore-dangle
     page = await global.__BROWSER__.newPage();
