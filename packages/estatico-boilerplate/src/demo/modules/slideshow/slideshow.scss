.mod_slideshow {
<<<<<<< HEAD
	.slide {
		height: 0;
		overflow: hidden;
		padding-bottom: 33.3333333%;
		position: relative;

		img {
			display: block;
			height: auto;
			left: 0;
			position: absolute;
			top: 0;
			width: 100%;
		}
	}

	.nav {
		@include clearfix;
		margin-top: 1em;
	}

	.prev,
	.next {
		background-color: $colorSoulSide; // for anything smaller than a tablet
		border: none;
		float: left;

		@include mq($from: small, $to: medium) { // for tablets
			background-color: $colorBondiBlue;
			color: $colorAlpineAlabaster;
		}

		@include mq($from: medium) { // for anything bigger than a tablet
			background-color: $colorGraspingGrass;
		}
	}
	
	.next {
		float: right;
	}

	.js & {
		&:not(.is_activated) {
			.slide + .slide {
				display: none;
			}
		}

		&.is_activated {
			.slide:not(.is_current) {
				display: none;
			}
		}
	}
=======

  .slide {
    height: 0;
    overflow: hidden;
    padding-bottom: 33.3333333%;
    position: relative;

    img {
      display: block;
      height: auto;
      left: 0;
      position: absolute;
      top: 0;
      width: 100%;
    }
  }

  .nav {
    @include clearfix;

    margin-top: 1em;
  }

  .prev,
  .next {
    background-color: $colorSoulSide; // for anything smaller than a tablet
    border: 0;
    float: left;

    @include mq($from: small, $to: medium) { // for tablets
      background-color: $colorBondiBlue;
      color: $colorAlpineAlabaster;
    }
    @include mq($from: medium) { // for anything bigger than a tablet
      background-color: $colorGraspingGrass;
    }
  }

  .next {
    float: right;
  }

  .js & {

    .slide + .slide {
      display: none;
    }
  }
>>>>>>> 6ef997f9
}<|MERGE_RESOLUTION|>--- conflicted
+++ resolved
@@ -1,60 +1,4 @@
 .mod_slideshow {
-<<<<<<< HEAD
-	.slide {
-		height: 0;
-		overflow: hidden;
-		padding-bottom: 33.3333333%;
-		position: relative;
-
-		img {
-			display: block;
-			height: auto;
-			left: 0;
-			position: absolute;
-			top: 0;
-			width: 100%;
-		}
-	}
-
-	.nav {
-		@include clearfix;
-		margin-top: 1em;
-	}
-
-	.prev,
-	.next {
-		background-color: $colorSoulSide; // for anything smaller than a tablet
-		border: none;
-		float: left;
-
-		@include mq($from: small, $to: medium) { // for tablets
-			background-color: $colorBondiBlue;
-			color: $colorAlpineAlabaster;
-		}
-
-		@include mq($from: medium) { // for anything bigger than a tablet
-			background-color: $colorGraspingGrass;
-		}
-	}
-	
-	.next {
-		float: right;
-	}
-
-	.js & {
-		&:not(.is_activated) {
-			.slide + .slide {
-				display: none;
-			}
-		}
-
-		&.is_activated {
-			.slide:not(.is_current) {
-				display: none;
-			}
-		}
-	}
-=======
 
   .slide {
     height: 0;
@@ -74,7 +18,6 @@
 
   .nav {
     @include clearfix;
-
     margin-top: 1em;
   }
 
@@ -92,16 +35,25 @@
       background-color: $colorGraspingGrass;
     }
   }
-
+  
   .next {
     float: right;
   }
 
   .js & {
+    
+    &:not(.is_activated) {
+      // stylelint-disable-next-line max-nesting-depth
+      .slide + .slide {
+        display: none;
+      }
+    }
 
-    .slide + .slide {
-      display: none;
+    &.is_activated {
+      // stylelint-disable-next-line max-nesting-depth
+      .slide:not(.is_current) {
+        display: none;
+      }
     }
   }
->>>>>>> 6ef997f9
 }