--- conflicted
+++ resolved
@@ -1,4 +1,24 @@
 .m-slideshow {
+
+  // stylelint-disable-next-line plugin/selector-bem-pattern
+  .js & {
+    
+    // stylelint-disable-next-line max-nesting-depth
+    &:not(.is-activated) {
+      // stylelint-disable-next-line max-nesting-depth,plugin/selector-bem-pattern
+      .m-slideshow__slide:not(:first-child) {
+        display: none;
+      }
+    }
+
+    // stylelint-disable-next-line max-nesting-depth
+    &.is-activated {
+      // stylelint-disable-next-line max-nesting-depth,plugin/selector-bem-pattern
+      .m-slideshow__slide:not(.is-current) {
+        display: none;
+      }
+    }
+  }
 }
 
 .m-slideshow__slide {
@@ -6,12 +26,6 @@
   overflow: hidden;
   padding-bottom: 33.3333333%;
   position: relative;
-
-  // stylelint-disable-next-line plugin/selector-bem-pattern
-  .js & + & {
-    display: none;
-  }
-<<<<<<< HEAD
 }
 
 .m-slideshow__slide-img {
@@ -38,42 +52,12 @@
   @include mq($from: small, $to: medium) { // for tablets
     background-color: $colorBondiBlue;
     color: $colorAlpineAlabaster;
-=======
-
-  .nav {
-    @include clearfix;
-    margin-top: 1em;
->>>>>>> 6ac97b9b
   }
   @include mq($from: medium) { // for anything bigger than a tablet
     background-color: $colorGraspingGrass;
   }
-<<<<<<< HEAD
 }
 
 .m-slideshow__nav-next {
   float: right;
-=======
-  
-  .next {
-    float: right;
-  }
-
-  .js & {
-    
-    &:not(.is_activated) {
-      // stylelint-disable-next-line max-nesting-depth
-      .slide + .slide {
-        display: none;
-      }
-    }
-
-    &.is_activated {
-      // stylelint-disable-next-line max-nesting-depth
-      .slide:not(.is_current) {
-        display: none;
-      }
-    }
-  }
->>>>>>> 6ac97b9b
 }