--- conflicted
+++ resolved
@@ -57,10 +57,6 @@
    * @private
    */
   registerDebouncedEvent(eventName, config) {
-<<<<<<< HEAD
-=======
-    const debouncedEventName = `debounced${eventName}.${namespace}`;
->>>>>>> c660dfc1
     const methodName = eventName.charAt(0).toUpperCase() + eventName.slice(1);
     const debouncedEventName = `debounced${methodName}`;
 
@@ -73,13 +69,6 @@
     // adds a public shorthand method, e.g. addResizeListener to the WindowEventListener class
     this[`addDebounced${methodName}Listener`] = this.addEventListener.bind(this, debouncedEventName);
     this[`removeDebounced${methodName}Listener`] = this.removeEventListener.bind(this, debouncedEventName);
-<<<<<<< HEAD
-=======
-
-    // Save to global namespace
-    $.extend(true, window[namespace], { events: {} });
-    window[namespace].events[debouncedEventName.split('.')[0]] = debouncedEventName;
->>>>>>> c660dfc1
   }
 
   /**
@@ -89,10 +78,6 @@
    * @private
    */
   registerThrottledEvent(eventName) {
-<<<<<<< HEAD
-=======
-    const throttledEventName = `throttled${eventName}.${namespace}`;
->>>>>>> c660dfc1
     const methodName = eventName.charAt(0).toUpperCase() + eventName.slice(1);
     const throttledEventName = `throttled${methodName}`;
 
@@ -105,13 +90,6 @@
     // adds a public shorthand method, e.g. addResizeListener to the WindowEventListener class
     this[`addThrottled${methodName}Listener`] = this.addEventListener.bind(this, throttledEventName);
     this[`removeThrottled${methodName}Listener`] = this.removeEventListener.bind(this, throttledEventName);
-<<<<<<< HEAD
-=======
-
-    // Save to global namespace
-    $.extend(true, window[namespace], { events: {} });
-    window[namespace].events[throttledEventName.split('.')[0]] = throttledEventName;
->>>>>>> c660dfc1
   }
 
   /**
