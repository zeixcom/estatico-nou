const defaults = require('@unic/estatico-webpack/webpack.config.js');
const env = require('minimist')(process.argv.slice(2));
const merge = require('lodash.merge');
const glob = require('glob');
const path = require('path');

module.exports = [
  merge({}, defaults, {
    entry: {
      head: './src/assets/js/head.js',
      main: './src/assets/js/main.js',
    },
    output: {
      path: path.resolve('./dist/assets/js'),
      filename: `[name]${env.dev ? '' : '.min'}.js`,
      chunkFilename: `async/[name]${env.dev ? '' : '.min'}.js`,
      publicPath: '/assets/js/',
    },
    mode: env.dev ? 'development' : 'production',
  }),
  {
    entry: {
      dev: './src/preview/assets/js/dev.js',
    },
    module: {
      rules: [
        {
          test: /(\.js|\.jsx)$/,
          exclude: /node_modules/,
          loader: 'babel-loader',
          options: {
            // See .babelrc.js
          },
        },
      ],
    },
    output: {
      path: path.resolve('./dist/preview/assets/js'),
<<<<<<< HEAD
=======
      filename: `[name]${env.dev ? '' : '.min'}.js`
    },
    mode: 'development',
  },
  {
    entry: {
      test: './src/preview/assets/js/test.js',
    },
    module: {
      rules: defaults.module.rules.concat([
        {
          test: /jquery\.js$/,
          loader: 'expose-loader?$!expose-loader?jQuery',
        },
        {
          test: /qunit\.js$/,
          loader: 'expose-loader?QUnit',
        },
        {
          test: /\.css$/,
          loader: 'style-loader!css-loader',
        },
      ]),
    },
    output: {
      path: path.resolve('./dist/preview/assets/js'),
>>>>>>> 6ac97b9b
      filename: `[name]${env.dev ? '' : '.min'}.js`,
    },
    mode: 'development',
  },
];<|MERGE_RESOLUTION|>--- conflicted
+++ resolved
@@ -1,7 +1,6 @@
 const defaults = require('@unic/estatico-webpack/webpack.config.js');
 const env = require('minimist')(process.argv.slice(2));
 const merge = require('lodash.merge');
-const glob = require('glob');
 const path = require('path');
 
 module.exports = [
@@ -36,35 +35,6 @@
     },
     output: {
       path: path.resolve('./dist/preview/assets/js'),
-<<<<<<< HEAD
-=======
-      filename: `[name]${env.dev ? '' : '.min'}.js`
-    },
-    mode: 'development',
-  },
-  {
-    entry: {
-      test: './src/preview/assets/js/test.js',
-    },
-    module: {
-      rules: defaults.module.rules.concat([
-        {
-          test: /jquery\.js$/,
-          loader: 'expose-loader?$!expose-loader?jQuery',
-        },
-        {
-          test: /qunit\.js$/,
-          loader: 'expose-loader?QUnit',
-        },
-        {
-          test: /\.css$/,
-          loader: 'style-loader!css-loader',
-        },
-      ]),
-    },
-    output: {
-      path: path.resolve('./dist/preview/assets/js'),
->>>>>>> 6ac97b9b
       filename: `[name]${env.dev ? '' : '.min'}.js`,
     },
     mode: 'development',
